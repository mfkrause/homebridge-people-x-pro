{
  "name": "homebridge-people-x-pro",
<<<<<<< HEAD
  "version": "0.7.4",
=======
  "version": "0.7.3",
>>>>>>> 49b50045
  "description": "Homebridge plugin that provides details of who is in a Home + History (powered by fakegato)",
  "keywords": [
    "homebridge-plugin"
  ],
  "repository": {
    "type": "git",
    "url": "https://github.com/mfkrause/homebridge-people-x-pro.git"
  },
  "engines": {
    "node": ">=0.12.0",
    "homebridge": ">=0.2.0"
  },
  "dependencies": {
    "fakegato-history": "^0.5.0",
    "moment": "^2.11.2",
    "node-arp": "^1.0.6",
    "node-persist": "0.0.8",
    "ping": "^0.1.10",
    "request": "^2.79.0"
  }
}<|MERGE_RESOLUTION|>--- conflicted
+++ resolved
@@ -1,10 +1,6 @@
 {
   "name": "homebridge-people-x-pro",
-<<<<<<< HEAD
   "version": "0.7.4",
-=======
-  "version": "0.7.3",
->>>>>>> 49b50045
   "description": "Homebridge plugin that provides details of who is in a Home + History (powered by fakegato)",
   "keywords": [
     "homebridge-plugin"
